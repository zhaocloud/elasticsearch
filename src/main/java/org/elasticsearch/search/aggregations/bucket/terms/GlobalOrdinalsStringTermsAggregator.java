--- conflicted
+++ resolved
@@ -73,14 +73,9 @@
 
     public GlobalOrdinalsStringTermsAggregator(String name, AggregatorFactories factories, ValuesSource.Bytes.WithOrdinals.FieldData valuesSource,
                                                Terms.Order order, BucketCountThresholds bucketCountThresholds,
-<<<<<<< HEAD
-                                               IncludeExclude includeExclude, AggregationContext aggregationContext, Aggregator parent, SubAggCollectionMode collectionMode, boolean showTermDocCountError, List<Reducer> reducers, Map<String, Object> metaData) throws IOException {
+                                               IncludeExclude.OrdinalsFilter includeExclude, AggregationContext aggregationContext, Aggregator parent, SubAggCollectionMode collectionMode, boolean showTermDocCountError, List<Reducer> reducers, Map<String, Object> metaData) throws IOException {
         super(name, factories, aggregationContext, parent, order, bucketCountThresholds, collectionMode, showTermDocCountError, reducers,
                 metaData);
-=======
-                                               IncludeExclude.OrdinalsFilter includeExclude, AggregationContext aggregationContext, Aggregator parent, SubAggCollectionMode collectionMode, boolean showTermDocCountError, Map<String, Object> metaData) throws IOException {
-        super(name, factories, aggregationContext, parent, order, bucketCountThresholds, collectionMode, showTermDocCountError, metaData);
->>>>>>> fcc09f62
         this.valuesSource = valuesSource;
         this.includeExclude = includeExclude;
     }
@@ -270,15 +265,9 @@
         private final LongHash bucketOrds;
 
         public WithHash(String name, AggregatorFactories factories, ValuesSource.Bytes.WithOrdinals.FieldData valuesSource,
-<<<<<<< HEAD
-                        Terms.Order order, BucketCountThresholds bucketCountThresholds, IncludeExclude includeExclude, AggregationContext aggregationContext,
+                        Terms.Order order, BucketCountThresholds bucketCountThresholds, IncludeExclude.OrdinalsFilter includeExclude, AggregationContext aggregationContext,
                         Aggregator parent, SubAggCollectionMode collectionMode, boolean showTermDocCountError, List<Reducer> reducers, Map<String, Object> metaData) throws IOException {
             super(name, factories, valuesSource, order, bucketCountThresholds, includeExclude, aggregationContext, parent, collectionMode, showTermDocCountError, reducers, metaData);
-=======
-                        Terms.Order order, BucketCountThresholds bucketCountThresholds, IncludeExclude.OrdinalsFilter includeExclude, AggregationContext aggregationContext,
-                        Aggregator parent, SubAggCollectionMode collectionMode, boolean showTermDocCountError, Map<String, Object> metaData) throws IOException {
-            super(name, factories, valuesSource, order, bucketCountThresholds, includeExclude, aggregationContext, parent, collectionMode, showTermDocCountError, metaData);
->>>>>>> fcc09f62
             bucketOrds = new LongHash(1, aggregationContext.bigArrays());
         }
 
@@ -427,7 +416,7 @@
                 }
                 final long ord = i - 1; // remember we do +1 when counting
                 final long globalOrd = mapping == null ? ord : mapping.getGlobalOrd(ord);
-                    incrementBucketDocCount(globalOrd, inc);
+                incrementBucketDocCount(globalOrd, inc);
             }
         }
     }
